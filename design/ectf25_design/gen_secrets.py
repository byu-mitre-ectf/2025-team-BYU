"""
Author: Ben Janis
Date: 2025

This source file is part of an example system for MITRE's 2025 Embedded System CTF
(eCTF). This code is being provided only for educational purposes for the 2025 MITRE
eCTF competition, and may not meet MITRE standards for quality. Use this code at your
own risk!

Copyright: Copyright (c) 2025 The MITRE Corporation
"""

import argparse, json
from pathlib import Path
from loguru import logger
from Crypto.Random import get_random_bytes

# Key size in Bytes
KEY_SIZE = 32
    
<<<<<<< HEAD
def write_file(filepath: Path, content, args, mode: str, backup_mode: str):

    """Write content to a file, handling optional overwriting.

        Parameters:
            filepath (Path): The path to the file to be written.
            content (str or bytes): The data to write to the file.
            args (Namespace): Parsed command-line arguments, including `force` flag.
            mode (str): File open mode when overwriting is allowed.
            backup_mode (str): File open mode when `--force` is not provided (prevents overwriting).

        Raises:
            Logs an error message if writing to the file fails.
=======
def write_file(filepath: Path, content, mode: str):
    """Write content to a file.

    :param filepath: Path to the file
    :param content: Data to write
    :param mode: File open mode
>>>>>>> 48059aa2
    """

    try:
        with open(filepath, mode) as file:
            file.write(content)
    except Exception as e:
            pass

<<<<<<< HEAD
def gen_secrets(channels: list[int], args):
=======
def gen_secrets(channels: list[int]):
    """Generate the contents of the .json secrets file and the .h secrets file
>>>>>>> 48059aa2

    """Generate the contents of the .json secrets file and the .h secrets file.

    The generated secrets will be used by the Encoder, `ectf25_design.gen_subscription`, 
    and the decoder's build process.

<<<<<<< HEAD
    Parameters:
        channels (list[int]): List of channel numbers.
        args (Namespace): Parsed command-line arguments.
=======
    :param channels: List of channel numbers
>>>>>>> 48059aa2
    """


    # Ensure channel list includes channel 0 (default) and remove duplicates 
    channels.append(0)
    channels = list(set(channels))

    # Generate ChaCha20 keys for each channel
    chacha_keys = dict()
    for channel in channels:
        if 0 <= channel <= 0xffffffff:  # Validate channel range from 1 to 4,294,967,295
            chacha_keys[str(channel)] = get_random_bytes(KEY_SIZE).hex()

    # Generate a global subscription key
    subscription_key = get_random_bytes(KEY_SIZE)

<<<<<<< HEAD
    # Convert keys to array format for the .h file
    subscription_key_array = str(list(subscription_key))[1:-1]
    chacha_zero_array = str(list(bytes.fromhex(chacha_keys["0"])))[1:-1]

    # Generate the secrets.h file content
    header_file_content = """#ifndef SECRETS_H
#define SECRETS_H

#include "adv_crypto.h"

uint8_t subscription_decrypt_key[CHACHAPOLY_KEY_SIZE] = """ + "{" + subscription_key_array + "}" + """;

uint8_t channel_0_key[CHACHAPOLY_KEY_SIZE] = """ + "{" + chacha_zero_array + "}" + """;

#endif // SECRETS_H
"""

    # Create the secrets directory if it doesn't exist
    secrets_directory = Path("global.secrets")
    secrets_directory.mkdir(parents=True, exist_ok=True)

    # Write the secrets.h file
    header_file_path = f"{secrets_directory}/secrets.h"
    write_file(header_file_path, header_file_content, args, "w", "x")

    # Convert secrets to JSON format
=======
    subscription_hex = subscription_key.hex()

    # Format secrets and write them to .json file
>>>>>>> 48059aa2
    secrets = {
        "channel_keys": chacha_keys,
        "subscription_key": subscription_key.hex(),
    }

<<<<<<< HEAD
    # Write the secrets.json file
    json_content = json.dumps(secrets).encode()
    python_secrets_file = f"{secrets_directory}/secrets.json"
    write_file(python_secrets_file, json_content, args, "wb", "xb")
=======
    json_content = json.dumps(secrets).encode()
    return json_content
>>>>>>> 48059aa2

def parse_args():

    """Define and parse the command line arguments

        NOTE: Your design must not change this function

        This function sets up and parses the required command-line arguments for
        generating secrets.

        Returns:
            argparse.Namespace: Parsed command-line arguments.
    """

    # Create an argument parser instance
    parser = argparse.ArgumentParser()

    # Optional flag to force overwrite of an existing secrets file
    parser.add_argument(
        "--force", 
        "-f",
        action="store_true",
        help="Force creation of secrets file, overwriting existing file",
    )

    # Required argument: Path to the secrets file
    parser.add_argument(
        "secrets_file",
        type=Path,
        help="Path to the secrets file to be created",
    )

    # Required argument: List of channels
    parser.add_argument(
        "channels",
        nargs="+",
        type=int,
        help="Supported channels. Channel 0 (broadcast) is always valid and will not"
        " be provided in this list",
    )

    # Parse and return the command-line arguments
    return parser.parse_args()

def main():
    """Main function of gen_secrets

        This function handles the overall logic of the program by parsing
        command line arguments and generating the secrets based on those arguments.
    """

    # Parse the command-line arguments
    args = parse_args()

<<<<<<< HEAD
    # Call the gen_secrets function to generate the necessary .json and .h files
    gen_secrets(args.channels, args)
=======
    # Call generate secrets to create the .json and .h files.
    secrets = gen_secrets(args.channels)

    with open(args.secrets_file, "wb" if args.force else "xb") as f:
        # Dump the secrets to the file
        f.write(secrets)

>>>>>>> 48059aa2

if __name__ == "__main__":
    main()<|MERGE_RESOLUTION|>--- conflicted
+++ resolved
@@ -18,7 +18,6 @@
 # Key size in Bytes
 KEY_SIZE = 32
     
-<<<<<<< HEAD
 def write_file(filepath: Path, content, args, mode: str, backup_mode: str):
 
     """Write content to a file, handling optional overwriting.
@@ -32,14 +31,7 @@
 
         Raises:
             Logs an error message if writing to the file fails.
-=======
-def write_file(filepath: Path, content, mode: str):
-    """Write content to a file.
 
-    :param filepath: Path to the file
-    :param content: Data to write
-    :param mode: File open mode
->>>>>>> 48059aa2
     """
 
     try:
@@ -48,25 +40,15 @@
     except Exception as e:
             pass
 
-<<<<<<< HEAD
-def gen_secrets(channels: list[int], args):
-=======
 def gen_secrets(channels: list[int]):
-    """Generate the contents of the .json secrets file and the .h secrets file
->>>>>>> 48059aa2
-
     """Generate the contents of the .json secrets file and the .h secrets file.
 
     The generated secrets will be used by the Encoder, `ectf25_design.gen_subscription`, 
     and the decoder's build process.
 
-<<<<<<< HEAD
-    Parameters:
+    Parameters
         channels (list[int]): List of channel numbers.
-        args (Namespace): Parsed command-line arguments.
-=======
-    :param channels: List of channel numbers
->>>>>>> 48059aa2
+
     """
 
 
@@ -83,52 +65,16 @@
     # Generate a global subscription key
     subscription_key = get_random_bytes(KEY_SIZE)
 
-<<<<<<< HEAD
-    # Convert keys to array format for the .h file
-    subscription_key_array = str(list(subscription_key))[1:-1]
-    chacha_zero_array = str(list(bytes.fromhex(chacha_keys["0"])))[1:-1]
-
-    # Generate the secrets.h file content
-    header_file_content = """#ifndef SECRETS_H
-#define SECRETS_H
-
-#include "adv_crypto.h"
-
-uint8_t subscription_decrypt_key[CHACHAPOLY_KEY_SIZE] = """ + "{" + subscription_key_array + "}" + """;
-
-uint8_t channel_0_key[CHACHAPOLY_KEY_SIZE] = """ + "{" + chacha_zero_array + "}" + """;
-
-#endif // SECRETS_H
-"""
-
-    # Create the secrets directory if it doesn't exist
-    secrets_directory = Path("global.secrets")
-    secrets_directory.mkdir(parents=True, exist_ok=True)
-
-    # Write the secrets.h file
-    header_file_path = f"{secrets_directory}/secrets.h"
-    write_file(header_file_path, header_file_content, args, "w", "x")
-
-    # Convert secrets to JSON format
-=======
     subscription_hex = subscription_key.hex()
 
     # Format secrets and write them to .json file
->>>>>>> 48059aa2
     secrets = {
         "channel_keys": chacha_keys,
         "subscription_key": subscription_key.hex(),
     }
 
-<<<<<<< HEAD
-    # Write the secrets.json file
-    json_content = json.dumps(secrets).encode()
-    python_secrets_file = f"{secrets_directory}/secrets.json"
-    write_file(python_secrets_file, json_content, args, "wb", "xb")
-=======
     json_content = json.dumps(secrets).encode()
     return json_content
->>>>>>> 48059aa2
 
 def parse_args():
 
@@ -183,18 +129,12 @@
     # Parse the command-line arguments
     args = parse_args()
 
-<<<<<<< HEAD
-    # Call the gen_secrets function to generate the necessary .json and .h files
-    gen_secrets(args.channels, args)
-=======
-    # Call generate secrets to create the .json and .h files.
+# Call generate secrets to create the .json and .h files.
     secrets = gen_secrets(args.channels)
 
     with open(args.secrets_file, "wb" if args.force else "xb") as f:
         # Dump the secrets to the file
         f.write(secrets)
 
->>>>>>> 48059aa2
-
 if __name__ == "__main__":
     main()